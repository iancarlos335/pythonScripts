--- conflicted
+++ resolved
@@ -141,7 +141,7 @@
     # If the string representation is 'None' (case-insensitive) treat it as NULL
     if str_value_representation.strip().lower() == 'none':
         return 'NULL'
-
+        
     # Escape single quotes and wrap in SQL single quotes for string literals
     escaped_string = str_value_representation.replace("'", "''")
     return f"'{escaped_string}'"
@@ -183,14 +183,13 @@
         return
 
     # Removed output_sql_folder creation logic
-
-<<<<<<< HEAD
+    
     print(f"\nStarting SQL operations for {len(fetched_data_map)} tables.")
     tables_attempted_in_delete_pass = 0
     tables_deleted_successfully = 0
     tables_attempted_in_data_pass = 0
     total_tables_committed_successfully = 0
-
+    
     target_db_conn = None
 
     try:
@@ -212,11 +211,11 @@
         # --- PRE-DELETION PASS ---
         if execute_pre_delete_on_target:
             print("\n--- Starting Pre-Deletion Pass ---")
-            table_names_for_processing = list(fetched_data_map.keys())
+            table_names_for_processing = list(fetched_data_map.keys()) 
             for i, current_table_name in enumerate(table_names_for_processing):
                 tables_attempted_in_delete_pass += 1
                 print(f"\nPre-Deleting from table ({tables_attempted_in_delete_pass}/{len(table_names_for_processing)}): '{current_table_name}'")
-
+                
                 if not source_where_column or source_where_column.strip() == "":
                     print(f"  WARNING: `source_where_column` is not defined or empty. Skipping pre-delete for table '{current_table_name}'.")
                     continue
@@ -232,14 +231,14 @@
 
                     delete_sql = f"DELETE FROM [{current_table_name}] WHERE [{source_where_column}] = ?;"
                     print(f"    Executing: {delete_sql} (Parameter: '{source_where_value}')")
-
+                    
                     # Execute the delete command
                     cursor.execute(delete_sql, source_where_value)
                     deleted_rows_count = cursor.rowcount
-
+                    
                     # Commit the delete for this table
-                    target_db_conn.commit()
-
+                    target_db_conn.commit() 
+                    
                     print(f"    Successfully deleted {deleted_rows_count if deleted_rows_count != -1 else 'an unconfirmed number of'} rows from '{current_table_name}' and committed changes.")
                     tables_deleted_successfully += 1
 
@@ -284,121 +283,39 @@
             if not all_db_cols:
                 print(f"  Skipping data operations for table '{current_table_name}' as no schema was retrieved from TARGET database.")
                 continue
-
+            
             try: # This try is for data preparation for the current table
                 if df.empty:
                     print(f"  Warning: Fetched data for '{current_table_name}' is empty. No data operations to execute.")
                     total_tables_committed_successfully +=1 # Counts as "successful" as no data ops failed
-=======
-    print(f"\nStarting SQL execution for {len(fetched_data_map)} tables.") # Changed "generation" to "execution"
-    tables_attempted_count = 0
-    total_tables_committed_successfully = 0 # Renamed for clarity of meaning "committed"
-    target_db_conn = None # Connection for schema lookup and execution on target DB
-
-    try:
-        print("Attempting to connect to the TARGET database for schema information...")
-        # Using new configuration for target DB connection
-        target_db_conn = create_db_connection(
-            server=target_db_server,
-            database=target_db_database,
-            driver=target_db_driver,
-            trusted_connection=target_db_trusted_connection,
-            username=target_db_uid,
-            password=target_db_pwd
-        )
-        if not target_db_conn:
-            print("Fatal: Could not connect to TARGET database for schema information. Cannot proceed.")
-            return
-        print("Target database connection successful for schema lookup.")
-        print("-" * 30)
-
-        # Iterate over the fetched data (dictionary of table_name: DataFrame)
-        for current_table_name, df in fetched_data_map.items():
-            tables_attempted_count += 1
-            # df here is the DataFrame fetched from the source database
-            # base_filename_info removed, sql_filename and output_sql_file_path removed.
-
-            print(f"\n--- Table {tables_attempted_count} of {len(fetched_data_map)}: '{current_table_name}' ---")
-
-
-            # Get schema from TARGET database
-            all_db_cols, date_db_cols, ts_db_cols, numeric_db_cols, has_identity = get_table_schema_info(current_table_name, target_db_conn)
-
-            if not all_db_cols:
-                print(f"  Skipping table '{current_table_name}' as no schema was retrieved from TARGET database. Cannot execute SQL.")
-                # No file writing, just continue to next table
-                continue
-
-            # The df is already loaded, no need for pd.read_csv
-            # Also, dtype=str was used for CSVs, data from DB will have its own types.
-            # We might need to convert all to string if subsequent logic strictly expects it,
-            # or adapt the logic to handle actual data types.
-            # For now, let's assume downstream processing can handle varied types or we'll adjust later.
-
-            try:
-                if df.empty:
-                    print(f"  Warning: Fetched data for '{current_table_name}' has no rows. No SQL operations to execute.")
-                    # Considered a successfully processed table (committed nothing, but no failure)
-                    total_tables_committed_successfully +=1
->>>>>>> 17c0b6f7
                     continue
 
-                # Standardize column names from the DataFrame (fetched from source)
-                # This is important if source column names have different casing than target
                 csv_cols_standardized = [str(col).strip().upper() for col in df.columns]
                 df.columns = csv_cols_standardized
                 seen_columns = set()
                 duplicate_columns = set()
-<<<<<<< HEAD
                 for col_name in df.columns:
                     if col_name in seen_columns: duplicate_columns.add(col_name)
                     else: seen_columns.add(col_name)
                 if duplicate_columns:
                     print(f"  Warning: Duplicate column names in fetched data for '{current_table_name}': {list(duplicate_columns)}")
-=======
-                for col_name in df.columns: # df.columns are already standardized
-                    if col_name in seen_columns:
-                        duplicate_columns.add(col_name)
-                    else:
-                        seen_columns.add(col_name)
-
-                if duplicate_columns:
-                    # Updated message to reflect fetched data
-                    print(f"  Warning: Duplicate column names found in fetched data for '{current_table_name}' after standardization: {list(duplicate_columns)}")
-                # --- End new code for warning ---
->>>>>>> 17c0b6f7
-
-                common_cols_before_ts_filter = [col for col in csv_cols_standardized if col in all_db_cols] # csv_cols_standardized is df.columns
+
+                common_cols_before_ts_filter = [col for col in csv_cols_standardized if col in all_db_cols]
                 columns_to_use_in_sql = [col for col in common_cols_before_ts_filter if col not in ts_db_cols]
                 excluded_ts_cols = [col for col in common_cols_before_ts_filter if col in ts_db_cols]
                 
                 if not columns_to_use_in_sql:
-<<<<<<< HEAD
                     print(f"  Warning: No usable columns for table '{current_table_name}' after schema matching. Skipping data operations.")
-=======
-                    print(f"  Warning: No usable columns found for table '{current_table_name}' after matching with target schema. Skipping SQL execution.")
-                    # No file writing
->>>>>>> 17c0b6f7
                     continue
                 if excluded_ts_cols:
                     print(f"    Excluding Timestamp/Rowversion columns from SQL operations: {excluded_ts_cols}")
 
                 df_processed = df[columns_to_use_in_sql].copy()
-<<<<<<< HEAD
                 for col in columns_to_use_in_sql: # Data type conversions
-=======
-
-                # Data type conversions (date, numeric comma replacement) remain the same
-                for col in columns_to_use_in_sql:
->>>>>>> 17c0b6f7
                     if col in date_db_cols:
                         # ... (date formatting logic remains identical) ...
                         if isinstance(df_processed[col], pd.DataFrame):
-<<<<<<< HEAD
                             # print(f"    Warning: Duplicate column name '{col}' encountered in date processing...")
-=======
-                            print(f"    Warning: Duplicate column name '{col}' encountered in date processing. Applying to each instance.")
->>>>>>> 17c0b6f7
                             for i in range(df_processed[col].shape[1]):
                                 df_processed[col].iloc[:, i] = pd.to_datetime(df_processed[col].iloc[:, i], errors='coerce').apply(lambda x: x.strftime('%Y-%m-%d %H:%M:%S') if pd.notnull(x) else None)
                         elif isinstance(df_processed[col], pd.Series):
@@ -408,140 +325,69 @@
                     elif col in numeric_db_cols:
                         # ... (numeric formatting logic remains identical) ...
                         if isinstance(df_processed[col], pd.DataFrame):
-<<<<<<< HEAD
                             # print(f"    Info: Handling multiple instances for numeric column '{col}'...")
-=======
-                            print(f"    Info: Handling multiple instances for numeric column '{col}' due to duplicate names.")
->>>>>>> 17c0b6f7
                             for i in range(df_processed[col].shape[1]):
                                 if not pd.api.types.is_numeric_dtype(df_processed[col].iloc[:, i]):
                                     df_processed[col].iloc[:, i] = df_processed[col].iloc[:, i].astype(str).str.replace(',', '.', regex=False)
                         elif isinstance(df_processed[col], pd.Series):
                             if not pd.api.types.is_numeric_dtype(df_processed[col]):
                                 df_processed[col] = df_processed[col].astype(str).str.replace(',', '.', regex=False)
-<<<<<<< HEAD
                         # else: print(f"    Warning: Column '{col}' in numeric_db_cols is neither Series nor DataFrame...")
-
+                
                 # --- SQL Execution Block for Data Operations (INSERT/UPDATE) ---
                 cursor = None
                 table_data_ops_successful = False
                 try:
                     cursor = target_db_conn.cursor()
                     print(f"    Executing data operations for table '{current_table_name}'. {len(df_processed)} rows to process.")
-=======
-                        else:
-                            print(f"    Warning: Column '{col}' in numeric_db_cols is neither Series nor DataFrame. Type: {type(df_processed[col])}. Skipping replacement.")
-
-                # --- SQL Execution Block for the current table ---
-                cursor = None
-                table_processed_successfully = False
-                try:
-                    cursor = target_db_conn.cursor()
-
-                    # --- PRE-DELETE STEP ---
-                    if execute_pre_delete_on_target:
-                        if not source_where_column:
-                            print(f"    WARNING: `source_where_column` is not defined. Skipping pre-delete for table '{current_table_name}'.")
-                        else:
-                            delete_sql = f"DELETE FROM [{current_table_name}] WHERE [{source_where_column}] = ?;"
-                            try:
-                                print(f"      Executing Pre-Delete for table '{current_table_name}': {delete_sql} with value '{source_where_value}'")
-                                cursor.execute(delete_sql, source_where_value)
-                                print(f"      Pre-Delete affected {cursor.rowcount if cursor.rowcount != -1 else 'an unknown number of'} rows in '{current_table_name}'.")
-                            except pyodbc.Error as del_err:
-                                # Raise the error to be caught by the main execution block's error handler for this table
-                                # This will trigger a rollback for the table.
-                                print(f"    DATABASE ERROR during Pre-Delete for table '{current_table_name}': {del_err.args[0]} - {del_err}")
-                                raise # Re-raise to trigger rollback in the outer try-except
-                    
-                    print(f"    Executing main data operations for table '{current_table_name}'. {len(df_processed)} rows to process.")
->>>>>>> 17c0b6f7
 
                     if operation_mode.upper() == 'INSERT' and has_identity:
                         identity_insert_on_sql = f"SET IDENTITY_INSERT [{current_table_name}] ON;"
                         print(f"      Executing: {identity_insert_on_sql}")
                         cursor.execute(identity_insert_on_sql)
-<<<<<<< HEAD
 
                     pk_col_upper = primary_key_column.upper()
                     rows_affected_count = 0
                     processed_row_count_for_table = 0
-                    log_every_n_rows = 100
+                    log_every_n_rows = 100 
 
                     for index, row_data in df_processed.iterrows():
                         processed_row_count_for_table += 1
                         sql_query = ""
                         # ... (INSERT/UPDATE sql_query construction logic remains identical) ...
-=======
-
-                    pk_col_upper = primary_key_column.upper()
-                    rows_affected_count = 0
-                    processed_row_count_for_table = 0
-                    log_every_n_rows = 100 # Log progress every 100 rows
-
-                    for index, row_data in df_processed.iterrows():
-                        processed_row_count_for_table += 1
-                        sql_query = ""
->>>>>>> 17c0b6f7
                         if operation_mode.upper() == 'INSERT':
                             values_for_insert = [format_sql_value(get_scalar_value_from_row(row_data, col, df_processed), col in numeric_db_cols) for col in columns_to_use_in_sql]
                             columns_for_insert_sql = ", ".join([f"[{col}]" for col in columns_to_use_in_sql])
                             sql_query = f"INSERT INTO [{current_table_name}] ({columns_for_insert_sql}) VALUES ({', '.join(values_for_insert)});"
                         elif operation_mode.upper() == 'UPDATE':
                             if pk_col_upper not in columns_to_use_in_sql:
-<<<<<<< HEAD
                                 if index == 0: print(f"    Critical Error for UPDATE: PK '{pk_col_upper}' not in usable columns. Skipping row.")
                                 continue
                             set_clauses = [f"[{col}] = {format_sql_value(get_scalar_value_from_row(row_data, col, df_processed), col in numeric_db_cols)}" for col in columns_to_use_in_sql if col != pk_col_upper]
                             if not set_clauses:
                                 print(f"    INFO: No columns to update for row (index {index}). Skipping.")
-=======
-                                if index == 0: print(f"    Critical Error for UPDATE: PK '{pk_col_upper}' not in usable columns for table '{current_table_name}'. Skipping row.")
-                                continue
-                            
-                            set_clauses = [f"[{col}] = {format_sql_value(get_scalar_value_from_row(row_data, col, df_processed), col in numeric_db_cols)}" for col in columns_to_use_in_sql if col != pk_col_upper]
-                            if not set_clauses:
-                                print(f"    INFO: No columns to update for row (index {index}) in table '{current_table_name}'. Skipping.")
->>>>>>> 17c0b6f7
                                 continue
                             pk_value_formatted = format_sql_value(get_scalar_value_from_row(row_data, pk_col_upper, df_processed), pk_col_upper in numeric_db_cols)
                             sql_query = f"UPDATE [{current_table_name}] SET {', '.join(set_clauses)} WHERE [{pk_col_upper}] = {pk_value_formatted};"
                         else:
-<<<<<<< HEAD
                             print(f"    ERROR: Invalid operation_mode '{operation_mode}'. Halting.")
                             break
-
+                        
                         if not sql_query:
                             print(f"        Skipping row {index} due to empty query.")
                             continue
-
+                        
                         cursor.execute(sql_query)
                         rows_affected_count += cursor.rowcount if cursor.rowcount != -1 else 1
                         if processed_row_count_for_table % log_every_n_rows == 0:
                             print(f"        ... processed {processed_row_count_for_table} rows ...")
-=======
-                            print(f"    ERROR: Invalid operation_mode '{operation_mode}'. Halting processing for this table.")
-                            break 
-
-                        if not sql_query:
-                            print(f"        Skipping row {index} for table '{current_table_name}' due to empty query.")
-                            continue
-
-                        # print(f"        Executing: {sql_query[:150]}...") # Optional: log each query
-                        cursor.execute(sql_query)
-                        rows_affected_count += cursor.rowcount if cursor.rowcount != -1 else 1 # -1 can mean success with no info
-
-                        if processed_row_count_for_table % log_every_n_rows == 0:
-                            print(f"        ... processed {processed_row_count_for_table} rows for table '{current_table_name}' ...")
->>>>>>> 17c0b6f7
 
                     if operation_mode.upper() == 'INSERT' and has_identity:
                         identity_insert_off_sql = f"SET IDENTITY_INSERT [{current_table_name}] OFF;"
                         print(f"      Executing: {identity_insert_off_sql}")
                         cursor.execute(identity_insert_off_sql)
-
+                    
                     target_db_conn.commit()
-<<<<<<< HEAD
                     print(f"    Successfully committed {rows_affected_count} data operations for table '{current_table_name}'.")
                     table_data_ops_successful = True
 
@@ -557,8 +403,8 @@
                     if cursor: cursor.close()
                     if table_data_ops_successful: total_tables_committed_successfully += 1
                 # --- End of SQL Execution Block for Data Operations ---
-
-            except Exception as e_prep:
+            
+            except Exception as e_prep: 
                 print(f"  An unexpected error occurred while preparing data for table '{current_table_name}': {e_prep}")
         print("--- Data Insertion/Update Pass Complete ---")
         print("-" * 40)
@@ -568,16 +414,16 @@
     except Exception as e: 
         print(f"An unexpected error occurred during script setup or Target DB connection: {e}")
     finally:
-        if target_db_conn:
+        if target_db_conn: 
             target_db_conn.close()
             print("Target Database connection closed.")
             print("-" * 40)
-
+    
     print(f"\n--- SQL Execution Process Summary ---")
     if execute_pre_delete_on_target:
         print(f"Pre-Deletion Pass: Attempted on {tables_attempted_in_delete_pass} tables, Successfully deleted from {tables_deleted_successfully} tables.")
     print(f"Data Insertion/Update Pass: Attempted on {tables_attempted_in_data_pass} tables, Successfully committed for {total_tables_committed_successfully} tables.")
-
+    
     # Overall success might be defined differently now.
     # For simplicity, let's say total_tables_committed_successfully refers to the data pass.
     failed_data_tables_count = tables_attempted_in_data_pass - total_tables_committed_successfully
@@ -618,7 +464,7 @@
         conn_str += 'Trusted_Connection=yes;'
     else:
         conn_str += f'UID={username};PWD={password};'
-
+    
     try:
         conn = pyodbc.connect(conn_str)
         print(f"Successfully connected to database: {database} on server: {server}")
@@ -661,14 +507,14 @@
 
 # --- ORCHESTRATOR FUNCTION FOR DATA FETCHING ---
 def fetch_all_data_from_source(
-    table_list_filepath,
-    server,
-    database,
-    driver,
-    where_column,
-    where_value,
-    trusted_conn=True,
-    uid=None,
+    table_list_filepath, 
+    server, 
+    database, 
+    driver, 
+    where_column, 
+    where_value, 
+    trusted_conn=True, 
+    uid=None, 
     pwd=None
 ):
     """
@@ -679,7 +525,7 @@
     4. Returns a dictionary of DataFrames {table_name: DataFrame}.
     """
     all_data = {}
-
+    
     table_names = get_table_names_from_file(table_list_filepath)
     if not table_names:
         print("No table names to process. Exiting data fetching.")
@@ -699,177 +545,10 @@
             else:
                 print(f"  Skipping table '{table_name}' due to previous errors or no data.")
     finally:
-=======
-                    print(f"    Successfully executed and committed {rows_affected_count} operations for table '{current_table_name}'.")
-                    table_processed_successfully = True
-
-                except pyodbc.Error as db_err:
-                    sqlstate = db_err.args[0]
-                    print(f"    DATABASE ERROR during execution for table '{current_table_name}': {sqlstate} - {db_err}")
-                    if target_db_conn: # Check if connection still valid
-                        try:
-                            print(f"    Attempting to ROLLBACK changes for table '{current_table_name}'.")
-                            target_db_conn.rollback()
-                            print(f"    ROLLBACK successful for table '{current_table_name}'.")
-                        except pyodbc.Error as rb_err:
-                            print(f"      Failed to ROLLBACK changes for table '{current_table_name}': {rb_err}")
-                except Exception as e_exec:
-                    print(f"    UNEXPECTED ERROR during execution for table '{current_table_name}': {e_exec}")
-                    if target_db_conn:
-                        try:
-                            print(f"    Attempting to ROLLBACK changes for table '{current_table_name}'.")
-                            target_db_conn.rollback()
-                            print(f"    ROLLBACK successful for table '{current_table_name}'.")
-                        except pyodbc.Error as rb_err:
-                             print(f"      Failed to ROLLBACK changes for table '{current_table_name}': {rb_err}")
-                finally:
-                    if cursor:
-                        cursor.close()
-                    if table_processed_successfully: # This flag is set only on successful commit
-                        total_tables_committed_successfully += 1
-                # --- End of SQL Execution Block ---
-
-            except Exception as e_prep: # Catch errors from data preparation phase for this table
-                print(f"  An unexpected error occurred while preparing data for table '{current_table_name}': {e_prep}")
-                # This table will be skipped due to prep error.
-
-    except pyodbc.Error as ex: # This would catch target_db_conn errors for the main connection attempt
-        print(f"Fatal Target Database Connection Error: {ex.args[0]}. Cannot proceed with any table.")
-    except Exception as e: 
-        print(f"An unexpected error occurred during script setup or Target DB connection: {e}")
-    finally:
-        if target_db_conn: # Ensure target_db_conn is closed
-            target_db_conn.close()
-            print("-" * 30)
-            print("Target Database connection closed.")
-
-    print(f"\n--- SQL Execution Process Complete ---")
-    print(f"Total tables attempted: {tables_attempted_count}")
-    print(f"Total tables successfully committed: {total_tables_committed_successfully}")
-    failed_tables_count = tables_attempted_count - total_tables_committed_successfully
-    if failed_tables_count > 0:
-        print(f"Total tables failed (rolled back or skipped due to errors): {failed_tables_count}")
-
-# --- FUNCTION TO READ TABLE NAMES FROM A TEXT FILE ---
-def get_table_names_from_file(filepath="tables_to_fetch.txt"):
-    """
-    Reads table names from a given text file, one table name per line.
-    Returns a list of table names.
-    """
-    table_names = []
-    try:
-        with open(filepath, 'r') as f:
-            for line in f:
-                table_name = line.strip()
-                if table_name and not table_name.startswith('#'): # Ignore empty lines and comments
-                    table_names.append(table_name)
-        if not table_names:
-            print(f"Warning: No table names found in '{filepath}'.")
-        else:
-            print(f"Successfully read {len(table_names)} table names from '{filepath}'.")
-    except FileNotFoundError:
-        print(f"Error: The file '{filepath}' was not found.")
-    except Exception as e:
-        print(f"An error occurred while reading '{filepath}': {e}")
-    return table_names
-
-# --- FUNCTION TO ESTABLISH DATABASE CONNECTION ---
-def create_db_connection(server, database, driver, trusted_connection=True, username=None, password=None):
-    """
-    Establishes a connection to a SQL Server database.
-    Returns a pyodbc connection object or None if connection fails.
-    """
-    conn_str = f'DRIVER={driver};SERVER={server};DATABASE={database};'
-    if trusted_connection:
-        conn_str += 'Trusted_Connection=yes;'
-    else:
-        conn_str += f'UID={username};PWD={password};'
-    
-    try:
-        conn = pyodbc.connect(conn_str)
-        print(f"Successfully connected to database: {database} on server: {server}")
-        return conn
-    except pyodbc.Error as ex:
-        sqlstate = ex.args[0]
-        print(f"Error connecting to database: {database} on server: {server}. SQLSTATE: {sqlstate}")
-        print(f"Connection string used (sans password): {conn_str.replace(password, '********') if password else conn_str}")
-        return None
-    except Exception as e:
-        print(f"An unexpected error occurred during database connection to {server}/{database}: {e}")
-        return None
-
-# --- FUNCTION TO FETCH DATA FOR A SINGLE TABLE ---
-def fetch_data_for_table(db_conn, table_name, where_column, where_value):
-    """
-    Fetches data from a specific table based on a WHERE condition.
-    Returns a pandas DataFrame or None if an error occurs.
-    """
-    query = f"SELECT * FROM [{table_name}] WHERE [{where_column}] = ?"
-    try:
-        print(f"Fetching data from table '{table_name}' with WHERE [{where_column}] = '{where_value}'...")
-        # Using parameters for the query is safer (prevents SQL injection)
-        df = pd.read_sql_query(query, db_conn, params=[where_value])
-        print(f"Successfully fetched {len(df)} rows from '{table_name}'.")
-        return df
-    except pd.io.sql.DatabaseError as e: # More specific exception for pandas SQL errors
-        print(f"Pandas SQL Error while fetching data from table '{table_name}': {e}")
-        # Check if the error is due to the table not existing or access issues
-        if "Invalid object name" in str(e) or "access" in str(e).lower():
-            print(f"  Hint: Check if table '{table_name}' exists and if you have SELECT permissions.")
-        return None
-    except pyodbc.Error as ex:
-        sqlstate = ex.args[0]
-        print(f"pyodbc Error while fetching data from table '{table_name}': {sqlstate}")
-        return None
-    except Exception as e:
-        print(f"An unexpected error occurred while fetching data from '{table_name}': {e}")
-        return None
-
-# --- ORCHESTRATOR FUNCTION FOR DATA FETCHING ---
-def fetch_all_data_from_source(
-    table_list_filepath,
-    server,
-    database,
-    driver,
-    where_column,
-    where_value,
-    trusted_conn=True,
-    uid=None,
-    pwd=None
-):
-    """
-    Orchestrates the fetching of data for multiple tables from the source database.
-    1. Reads table names from the specified file.
-    2. Connects to the source database.
-    3. For each table, fetches data based on the WHERE condition.
-    4. Returns a dictionary of DataFrames {table_name: DataFrame}.
-    """
-    all_data = {}
-
-    table_names = get_table_names_from_file(table_list_filepath)
-    if not table_names:
-        print("No table names to process. Exiting data fetching.")
-        return all_data
-
-    db_conn = create_db_connection(server, database, driver, trusted_connection=trusted_conn, username=uid, password=pwd)
-    if not db_conn:
-        print("Database connection failed. Cannot fetch data.")
-        return all_data
-
-    try:
-        for table_name in table_names:
-            print(f"\n--- Processing table: {table_name} ---")
-            df = fetch_data_for_table(db_conn, table_name, where_column, where_value)
-            if df is not None:
-                all_data[table_name] = df
-            else:
-                print(f"  Skipping table '{table_name}' due to previous errors or no data.")
-    finally:
->>>>>>> 17c0b6f7
         if db_conn:
             print("\nClosing source database connection.")
             db_conn.close()
-
+            
     print(f"\n--- Source Data Fetching Complete ---")
     print(f"Successfully fetched data for {len(all_data)} out of {len(table_names)} tables.")
     return all_data
